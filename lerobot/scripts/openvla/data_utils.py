import json
import os
from copy import deepcopy
from math import ceil

import einops
import numpy as np
import torch
import tqdm


def get_dataset_statistics(dataset, save_dir, batch_size=32, num_workers=16, max_num_samples=None):
    """Compute mean/std and min/max statistics of action key in a dataset, and zeroed stats for proprio."""
    if os.path.exists(save_dir):
        print(f"Loading dataset statistics from {save_dir}")
        with open(save_dir) as f:
            return json.load(f)

    if max_num_samples is None:
        max_num_samples = len(dataset)

    # Only computing stats for 'action'
    stats_patterns = {"action": "b c -> c"}

    # Initialize mean, std, max, and min for 'action'
    mean, std, max, min = {}, {}, {}, {}
    for key in stats_patterns:
        mean[key] = torch.tensor(0.0).float()
        std[key] = torch.tensor(0.0).float()
        max[key] = torch.tensor(-float("inf")).float()
        min[key] = torch.tensor(float("inf")).float()

    def create_seeded_dataloader(dataset, batch_size, seed):
        generator = torch.Generator()
        generator.manual_seed(seed)
        dataloader = torch.utils.data.DataLoader(
            dataset,
            num_workers=num_workers,
            batch_size=batch_size,
            shuffle=True,
            drop_last=False,
            generator=generator,
        )
        return dataloader

    first_batch = None
    dataloader = create_seeded_dataloader(dataset, batch_size, seed=84)
    num_transitions, num_trajectories = 0, 0

    for i, batch in enumerate(
        tqdm.tqdm(
            dataloader, total=ceil(max_num_samples / batch_size), desc="Compute mean, min, max, q01, q99"
        )
    ):
        this_batch_size = len(batch["action"])
        running_item_count += this_batch_size
        if first_batch is None:
            first_batch = deepcopy(batch)

        for key, pattern in stats_patterns.items():
            batch[key] = batch[key].float()
            # Numerically stable update step for mean computation.
            batch_mean = einops.reduce(batch[key], pattern, "mean")
            mean[key] = mean[key] + this_batch_size * (batch_mean - mean[key]) / running_item_count
            max[key] = torch.maximum(max[key], einops.reduce(batch[key], pattern, "max"))
            min[key] = torch.minimum(min[key], einops.reduce(batch[key], pattern, "min"))

        num_transitions += this_batch_size
        if "next.done" in batch and batch["next.done"].sum() > 0:
            num_trajectories += batch["next.done"].sum().item()

        if i == ceil(max_num_samples / batch_size) - 1:
            break

    # Create zeroed stats for 'proprio' based on the shape of 'action' stats
    action_shape = mean["action"].shape
    zero_stats = {
        "mean": torch.zeros(action_shape).tolist(),
        "max": torch.zeros(action_shape).tolist(),
        "min": torch.zeros(action_shape).tolist(),
        "q01": torch.zeros(action_shape).tolist(),
        "q99": torch.zeros(action_shape).tolist(),
    }

    # Converting tensors to lists for JSON serialization
    stats = {
        "action": {
            "mean": mean["action"].tolist(),
            "max": max["action"].tolist(),
            "min": min["action"].tolist(),
            "q01": np.quantile(mean["action"], 0.01).tolist(),
            "q99": np.quantile(mean["action"], 0.99).tolist(),
        },
        "proprio": zero_stats,
        "num_transitions": num_transitions,
        "num_trajectories": num_trajectories,
    }

    # Save the computed statistics to a file
    with open(save_dir, "w") as f:
        json.dump(stats, f)

    return stats


<<<<<<< HEAD
def normalize(metadata, dataset):
    keys_to_normalize = {
        "action": "action",
    }

    # Convert metadata to tensors
    low = {}
    high = {}
    mask = {}
    zeros_mask = {}

    for key, traj_key in keys_to_normalize.items():
        low[traj_key] = torch.tensor(metadata[key]["q01"], dtype=torch.float32)
        high[traj_key] = torch.tensor(metadata[key]["q99"], dtype=torch.float32)
        mask[traj_key] = torch.tensor(
            metadata[key].get("mask", torch.ones_like(high[traj_key], dtype=torch.bool)), dtype=torch.bool
        )
        zeros_mask[traj_key] = torch.tensor(metadata[key]["min"] == metadata[key]["max"], dtype=torch.bool)

    def normalize_sample(sample):
        for _, traj_key in keys_to_normalize.items():
            sample[traj_key] = torch.where(
                mask[traj_key],
                torch.clamp(
                    2 * (sample[traj_key] - low[traj_key]) / (high[traj_key] - low[traj_key] + 1e-8) - 1,
                    -1,
                    1,
                ),
                sample[traj_key],
            )
            sample[traj_key] = torch.where(
                zeros_mask[traj_key], torch.tensor(0.0, dtype=sample[traj_key].dtype), sample[traj_key]
            )
        return sample

    dataset.hf_dataset = dataset.hf_dataset.map(normalize_sample, num_proc=4)
=======
def compute_q01_q99(dataset):
    t = dataset.hf_dataset["action"]
    
    q01_per_dimension = np.zeros(t.shape[1])
    q99_per_dimension = np.zeros(t.shape[1])

    for col_idx in range(t.shape[1]):
        current_col = t[:, col_idx].copy()
        current_col.sort()

        q01_per_dimension[col_idx] = np.quantile(t[:, col_idx], 0.01)
        q99_per_dimension[col_idx] = np.quantile(t[:, col_idx], 0.99)

    dataset.stats["action"]["q01"] = q01_per_dimension
    dataset.stats["action"]["q99"] = q99_per_dimension

>>>>>>> 43db45f7
    return dataset<|MERGE_RESOLUTION|>--- conflicted
+++ resolved
@@ -44,6 +44,7 @@
         return dataloader
 
     first_batch = None
+    running_item_count = 0
     dataloader = create_seeded_dataloader(dataset, batch_size, seed=84)
     num_transitions, num_trajectories = 0, 0
 
@@ -103,47 +104,9 @@
     return stats
 
 
-<<<<<<< HEAD
-def normalize(metadata, dataset):
-    keys_to_normalize = {
-        "action": "action",
-    }
-
-    # Convert metadata to tensors
-    low = {}
-    high = {}
-    mask = {}
-    zeros_mask = {}
-
-    for key, traj_key in keys_to_normalize.items():
-        low[traj_key] = torch.tensor(metadata[key]["q01"], dtype=torch.float32)
-        high[traj_key] = torch.tensor(metadata[key]["q99"], dtype=torch.float32)
-        mask[traj_key] = torch.tensor(
-            metadata[key].get("mask", torch.ones_like(high[traj_key], dtype=torch.bool)), dtype=torch.bool
-        )
-        zeros_mask[traj_key] = torch.tensor(metadata[key]["min"] == metadata[key]["max"], dtype=torch.bool)
-
-    def normalize_sample(sample):
-        for _, traj_key in keys_to_normalize.items():
-            sample[traj_key] = torch.where(
-                mask[traj_key],
-                torch.clamp(
-                    2 * (sample[traj_key] - low[traj_key]) / (high[traj_key] - low[traj_key] + 1e-8) - 1,
-                    -1,
-                    1,
-                ),
-                sample[traj_key],
-            )
-            sample[traj_key] = torch.where(
-                zeros_mask[traj_key], torch.tensor(0.0, dtype=sample[traj_key].dtype), sample[traj_key]
-            )
-        return sample
-
-    dataset.hf_dataset = dataset.hf_dataset.map(normalize_sample, num_proc=4)
-=======
 def compute_q01_q99(dataset):
     t = dataset.hf_dataset["action"]
-    
+
     q01_per_dimension = np.zeros(t.shape[1])
     q99_per_dimension = np.zeros(t.shape[1])
 
@@ -157,5 +120,4 @@
     dataset.stats["action"]["q01"] = q01_per_dimension
     dataset.stats["action"]["q99"] = q99_per_dimension
 
->>>>>>> 43db45f7
     return dataset