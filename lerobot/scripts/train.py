#!/usr/bin/env python

# Copyright 2024 The HuggingFace Inc. team. All rights reserved.
#
# Licensed under the Apache License, Version 2.0 (the "License");
# you may not use this file except in compliance with the License.
# You may obtain a copy of the License at
#
#     http://www.apache.org/licenses/LICENSE-2.0
#
# Unless required by applicable law or agreed to in writing, software
# distributed under the License is distributed on an "AS IS" BASIS,
# WITHOUT WARRANTIES OR CONDITIONS OF ANY KIND, either express or implied.
# See the License for the specific language governing permissions and
# limitations under the License.
import logging
import os
import time
from concurrent.futures import ThreadPoolExecutor
from contextlib import nullcontext
from copy import deepcopy
from pathlib import Path
from pprint import pformat
from threading import Lock

import hydra
import numpy as np
import torch
from deepdiff import DeepDiff
from omegaconf import DictConfig, ListConfig, OmegaConf
from termcolor import colored
from torch import nn

from lerobot.common.datasets.factory import make_dataset, resolve_delta_timestamps
from lerobot.common.datasets.lerobot_dataset import MultiLeRobotDataset
from lerobot.common.datasets.online_buffer import OnlineBuffer, compute_sampler_weights
from lerobot.common.datasets.sampler import EpisodeAwareSampler
from lerobot.common.datasets.utils import cycle
from lerobot.common.envs.factory import make_env
from lerobot.common.logger import Logger, log_output_dir
from lerobot.common.policies.factory import make_policy
from lerobot.common.policies.policy_protocol import PolicyWithUpdate
from lerobot.common.utils.utils import (
    format_big_number,
    get_safe_torch_device,
    init_hydra_config,
    init_logging,
    set_global_seed,
)
from lerobot.scripts.eval import eval_policy


def make_optimizer_and_scheduler(cfg, policy):
    if cfg.policy.name == "act":
        optimizer_params_dicts = [
            {
                "params": [
                    p
                    for n, p in policy.named_parameters()
                    if not n.startswith("model.backbone") and p.requires_grad
                ]
            },
            {
                "params": [
                    p
                    for n, p in policy.named_parameters()
                    if n.startswith("model.backbone") and p.requires_grad
                ],
                "lr": cfg.training.lr_backbone,
            },
        ]
        optimizer = torch.optim.AdamW(
            optimizer_params_dicts, lr=cfg.training.lr, weight_decay=cfg.training.weight_decay
        )
        lr_scheduler = None
    elif cfg.policy.name == "diffusion":
        optimizer = torch.optim.Adam(
            policy.diffusion.parameters(),
            cfg.training.lr,
            cfg.training.adam_betas,
            cfg.training.adam_eps,
            cfg.training.adam_weight_decay,
        )
        from diffusers.optimization import get_scheduler

        lr_scheduler = get_scheduler(
            cfg.training.lr_scheduler,
            optimizer=optimizer,
            num_warmup_steps=cfg.training.lr_warmup_steps,
            num_training_steps=cfg.training.offline_steps,
        )
    elif policy.name == "tdmpc":
        optimizer = torch.optim.Adam(policy.parameters(), cfg.training.lr)
        lr_scheduler = None
    elif cfg.policy.name == "vqbet":
        from lerobot.common.policies.vqbet.modeling_vqbet import VQBeTOptimizer, VQBeTScheduler

        optimizer = VQBeTOptimizer(policy, cfg)
        lr_scheduler = VQBeTScheduler(optimizer, cfg)
    else:
        raise NotImplementedError()

    return optimizer, lr_scheduler


def update_policy(
    policy,
    batch,
    optimizer,
    grad_clip_norm,
    lr_scheduler=None,
    accelerator=None,
    lock=None,
):
    """Returns a dictionary of items for logging."""
    start_time = time.perf_counter()

    policy.train()

    output_dict = policy.forward(batch)
    # TODO(rcadene): policy.unnormalize_outputs(out_dict)
    loss = output_dict["loss"]
    if accelerator:
        accelerator.backward(loss)
        accelerator.unscale_gradients(optimizer=optimizer)
    else:
        loss.backward()

    grad_norm = torch.nn.utils.clip_grad_norm_(policy.parameters(), grad_clip_norm, error_if_nonfinite=False)

    with lock if lock is not None else nullcontext():
        optimizer.step()

    optimizer.zero_grad()

    if lr_scheduler is not None:
        lr_scheduler.step()

    if isinstance(policy, PolicyWithUpdate):
        # To possibly update an internal buffer (for instance an Exponential Moving Average like in TDMPC).
        if accelerator:
            accelerator.unwrap_model(policy, keep_fp32_wrapper=True).update()
        else:
            policy.update()

    info = {
        "loss": loss.item(),
        "grad_norm": float(grad_norm),
        "lr": optimizer.param_groups[0]["lr"],
        "update_s": time.perf_counter() - start_time,
        **{k: v for k, v in output_dict.items() if k != "loss"},
    }
    info.update({k: v for k, v in output_dict.items() if k not in info})

    return info


def log_train_info(logger: Logger, info, step, cfg, dataset, is_online, accelerator=None):
    loss = info["loss"]
    grad_norm = info["grad_norm"]
    lr = info["lr"]
    update_s = info["update_s"]
    dataloading_s = info["dataloading_s"]

    # A sample is an (observation,action) pair, where observation and action
    # can be on multiple timestamps. In a batch, we have `batch_size`` number of samples.
    # If using multiple processes, the number of samples seen during training is multiplied by the number of processes/GPUs.
    num_samples = (step + 1) * cfg.training.batch_size * (accelerator.num_processes if accelerator else 1)
    avg_samples_per_ep = dataset.num_samples / dataset.num_episodes
    num_episodes = num_samples / avg_samples_per_ep
    num_epochs = num_samples / dataset.num_samples
    log_items = [
        f"step:{format_big_number(step)}",
        # number of samples seen during training
        f"smpl:{format_big_number(num_samples)}",
        # number of episodes seen during training
        f"ep:{format_big_number(num_episodes)}",
        # number of time all unique samples are seen
        f"epch:{num_epochs:.2f}",
        f"loss:{loss:.3f}",
        f"grdn:{grad_norm:.3f}",
        f"lr:{lr:0.1e}",
        # in seconds
        f"updt_s:{update_s:.3f}",
        # if not ~0, you are bottlenecked by cpu or io
        f"data_s:{dataloading_s:.3f}",
    ]
    logging.info(" ".join(log_items))

    info["step"] = step
    info["num_samples"] = num_samples
    info["num_episodes"] = num_episodes
    info["num_epochs"] = num_epochs
    info["is_online"] = is_online

    logger.log_dict(info, step, mode="train")


def log_eval_info(logger, info, step, cfg, dataset, is_online, accelerator=None):
    eval_s = info["eval_s"]
    avg_sum_reward = info["avg_sum_reward"]
    pc_success = info["pc_success"]

    # A sample is an (observation,action) pair, where observation and action
    # can be on multiple timestamps. In a batch, we have `batch_size`` number of samples.
    # If using multiple processes, the number of samples seen during training is multiplied by the number of processes/GPUs.
    num_samples = (step + 1) * cfg.training.batch_size * (accelerator.num_processes if accelerator else 1)
    avg_samples_per_ep = dataset.num_samples / dataset.num_episodes
    num_episodes = num_samples / avg_samples_per_ep
    num_epochs = num_samples / dataset.num_samples
    log_items = [
        f"step:{format_big_number(step)}",
        # number of samples seen during training
        f"smpl:{format_big_number(num_samples)}",
        # number of episodes seen during training
        f"ep:{format_big_number(num_episodes)}",
        # number of time all unique samples are seen
        f"epch:{num_epochs:.2f}",
        f"∑rwrd:{avg_sum_reward:.3f}",
        f"success:{pc_success:.1f}%",
        f"eval_s:{eval_s:.3f}",
    ]
    logging.info(" ".join(log_items))

    info["step"] = step
    info["num_samples"] = num_samples
    info["num_episodes"] = num_episodes
    info["num_epochs"] = num_epochs
    info["is_online"] = is_online

    logger.log_dict(info, step, mode="eval")


def train(cfg: DictConfig, out_dir: str | None = None, job_name: str | None = None, accelerator=None):
    if out_dir is None:
        raise NotImplementedError()
    if job_name is None:
        raise NotImplementedError()

<<<<<<< HEAD
    init_logging(accelerator)

    if accelerator:
        if cfg.training.online_steps > 0:
            raise NotImplementedError("Online training with Accelerate is not implemented.")
        num_processes = accelerator.num_processes
        use_amp = accelerator.mixed_precision
        logging.info(
            f"Acccelerate is enabled, training will be launched with the following configuration :\nNumber of processes: {num_processes} \nPrecision: {use_amp}"
        )
=======
    init_logging()
    logging.info(pformat(OmegaConf.to_container(cfg)))
>>>>>>> f431a08e

    if cfg.training.online_steps > 0 and isinstance(cfg.dataset_repo_id, ListConfig):
        raise NotImplementedError("Online training with LeRobotMultiDataset is not implemented.")

    # If we are resuming a run, we need to check that a checkpoint exists in the log directory, and we need
    # to check for any differences between the provided config and the checkpoint's config.
    if cfg.resume:
        if not Logger.get_last_checkpoint_dir(out_dir).exists():
            raise RuntimeError(
                "You have set resume=True, but there is no model checkpoint in "
                f"{Logger.get_last_checkpoint_dir(out_dir)}"
            )
        checkpoint_cfg_path = str(Logger.get_last_pretrained_model_dir(out_dir) / "config.yaml")
        logging.info(
            colored(
                "You have set resume=True, indicating that you wish to resume a run",
                color="yellow",
                attrs=["bold"],
            )
        )
        # Get the configuration file from the last checkpoint.
        checkpoint_cfg = init_hydra_config(checkpoint_cfg_path)
        # Check for differences between the checkpoint configuration and provided configuration.
        # Hack to resolve the delta_timestamps ahead of time in order to properly diff.
        resolve_delta_timestamps(cfg)
        diff = DeepDiff(OmegaConf.to_container(checkpoint_cfg), OmegaConf.to_container(cfg))
        # Ignore the `resume` and parameters.
        if "values_changed" in diff and "root['resume']" in diff["values_changed"]:
            del diff["values_changed"]["root['resume']"]
        # Log a warning about differences between the checkpoint configuration and the provided
        # configuration.
        if len(diff) > 0:
            logging.warning(
                "At least one difference was detected between the checkpoint configuration and "
                f"the provided configuration: \n{pformat(diff)}\nNote that the checkpoint configuration "
                "takes precedence.",
            )
        # Use the checkpoint config instead of the provided config (but keep `resume` parameter).
        cfg = checkpoint_cfg
        cfg.resume = True
    elif Logger.get_last_checkpoint_dir(out_dir).exists():
        raise RuntimeError(
            f"The configured output directory {Logger.get_last_checkpoint_dir(out_dir)} already exists. If "
            "you meant to resume training, please use `resume=true` in your command or yaml configuration."
        )

<<<<<<< HEAD
    if accelerator and not accelerator.is_main_process:
        # Disable logging on non-main processes.
        cfg.wandb.enable = False

=======
    if cfg.eval.batch_size > cfg.eval.n_episodes:
        raise ValueError(
            "The eval batch size is greater than the number of eval episodes "
            f"({cfg.eval.batch_size} > {cfg.eval.n_episodes}). As a result, {cfg.eval.batch_size} "
            f"eval environments will be instantiated, but only {cfg.eval.n_episodes} will be used. "
            "This might significantly slow down evaluation. To fix this, you should update your command "
            f"to increase the number of episodes to match the batch size (e.g. `eval.n_episodes={cfg.eval.batch_size}`), "
            f"or lower the batch size (e.g. `eval.batch_size={cfg.eval.n_episodes}`)."
        )

    # log metrics to terminal and wandb
>>>>>>> f431a08e
    logger = Logger(cfg, out_dir, wandb_job_name=job_name)

    set_global_seed(cfg.seed)

    # Check device is available
    device = accelerator.device if accelerator else get_safe_torch_device(cfg.device, log=True)

    torch.backends.cudnn.benchmark = True
    torch.backends.cuda.matmul.allow_tf32 = True

    logging.info("make_dataset")
    offline_dataset = make_dataset(cfg)
    if isinstance(offline_dataset, MultiLeRobotDataset):
        logging.info(
            "Multiple datasets were provided. Applied the following index mapping to the provided datasets: "
            f"{pformat(offline_dataset.repo_id_to_index , indent=2)}"
        )

    # Create environment used for evaluating checkpoints during training on simulation data.
    # On real-world data, no need to create an environment as evaluations are done outside train.py,
    # using the eval.py instead, with gym_dora environment and dora-rs.
    eval_env = None
    if cfg.training.eval_freq > 0:
        logging.info("make_env")
        eval_env = make_env(cfg)

    logging.info("make_policy")
    policy = make_policy(
        hydra_cfg=cfg,
        dataset_stats=offline_dataset.stats if not cfg.resume else None,
        pretrained_policy_name_or_path=str(logger.last_pretrained_model_dir) if cfg.resume else None,
    )

    assert isinstance(policy, nn.Module)

    policy.to(device)

    # Create optimizer and scheduler
    # Temporary hack to move optimizer out of policy
    optimizer, lr_scheduler = make_optimizer_and_scheduler(cfg, policy)

    step = 0  # number of policy updates (forward + backward + optim)

    if cfg.resume:
        step = logger.load_last_training_state(optimizer, lr_scheduler)

    num_learnable_params = sum(p.numel() for p in policy.parameters() if p.requires_grad)
    num_total_params = sum(p.numel() for p in policy.parameters())

    log_output_dir(out_dir)
    logging.info(f"{cfg.env.task=}")
    logging.info(f"{cfg.training.offline_steps=} ({format_big_number(cfg.training.offline_steps)})")
    logging.info(f"{cfg.training.online_steps=}")
    logging.info(f"{offline_dataset.num_samples=} ({format_big_number(offline_dataset.num_samples)})")
    logging.info(f"{offline_dataset.num_episodes=}")
    logging.info(f"{num_learnable_params=} ({format_big_number(num_learnable_params)})")
    logging.info(f"{num_total_params=} ({format_big_number(num_total_params)})")

    # Note: this helper will be used in offline and online training loops.
    def evaluate_and_checkpoint_if_needed(step, is_online):
        _num_digits = max(6, len(str(cfg.training.offline_steps + cfg.training.online_steps)))
        step_identifier = f"{step:0{_num_digits}d}"

        if cfg.training.eval_freq > 0 and step % cfg.training.eval_freq == 0:
            logging.info(f"Eval policy at step {step}")
            with torch.no_grad():
                assert eval_env is not None
                if accelerator:
                    accelerator.wait_for_everyone()
                eval_info = eval_policy(
                    eval_env,
                    policy if not accelerator else accelerator.unwrap_model(policy, keep_fp32_wrapper=True),
                    cfg.eval.n_episodes,
                    videos_dir=Path(out_dir) / "eval" / f"videos_step_{step_identifier}",
                    max_episodes_rendered=4,
                    start_seed=cfg.seed,
                )
            log_eval_info(
                logger,
                eval_info["aggregated"],
                step,
                cfg,
                offline_dataset,
                is_online=is_online,
                accelerator=accelerator,
            )
            if cfg.wandb.enable:
                logger.log_video(eval_info["video_paths"][0], step, mode="eval")
            logging.info("Resume training")

        if (
            cfg.training.save_checkpoint
            and (
                step % cfg.training.save_freq == 0
                or step == cfg.training.offline_steps + cfg.training.online_steps
            )
            and (not accelerator or accelerator.is_main_process)
        ):
            logging.info(f"Checkpoint policy after step {step}")
            # Note: Save with step as the identifier, and format it to have at least 6 digits but more if
            # needed (choose 6 as a minimum for consistency without being overkill).
            logger.save_checkpoint(
                step,
                policy if not accelerator else accelerator.unwrap_model(policy),
                optimizer,
                lr_scheduler,
                identifier=step_identifier,
            )
            logging.info("Resume training")

    # create dataloader for offline training
    if cfg.training.get("drop_n_last_frames"):
        shuffle = False
        sampler = EpisodeAwareSampler(
            offline_dataset.episode_data_index,
            drop_n_last_frames=cfg.training.drop_n_last_frames,
            shuffle=True,
        )
    else:
        shuffle = True
        sampler = None
    dataloader = torch.utils.data.DataLoader(
        offline_dataset,
        num_workers=cfg.training.num_workers,
        batch_size=cfg.training.batch_size,
        shuffle=shuffle,
        sampler=sampler,
        pin_memory=device.type != "cpu",
        drop_last=False,
    )
    if accelerator:
        policy, optimizer, dataloader, lr_scheduler = accelerator.prepare(
            policy, optimizer, dataloader, lr_scheduler
        )

    dl_iter = cycle(dataloader)

    policy.train()
    offline_step = 0
    for _ in range(step, cfg.training.offline_steps):
        if offline_step == 0:
            logging.info("Start offline training on a fixed dataset")
        start_time = time.perf_counter()
        batch = next(dl_iter)
        dataloading_s = time.perf_counter() - start_time

        for key in batch:
            batch[key] = batch[key].to(device, non_blocking=True)

        train_info = update_policy(
            policy,
            batch,
            optimizer,
            cfg.training.grad_clip_norm,
            lr_scheduler=lr_scheduler,
            accelerator=accelerator,
        )

        train_info["dataloading_s"] = dataloading_s
        if (step % cfg.training.log_freq == 0) and (not accelerator or accelerator.is_main_process):
            log_train_info(
                logger, train_info, step, cfg, offline_dataset, is_online=False, accelerator=accelerator
            )

        # Note: evaluate_and_checkpoint_if_needed happens **after** the `step`th training update has completed,
        # so we pass in step + 1.
        evaluate_and_checkpoint_if_needed(step + 1, is_online=False)

        step += 1
        offline_step += 1  # noqa: SIM113

    if cfg.training.online_steps == 0:
        if eval_env:
            eval_env.close()
        logging.info("End of training")
        return

    # Online training.

    # Create an env dedicated to online episodes collection from policy rollout.
    online_env = make_env(cfg, n_envs=cfg.training.online_rollout_batch_size)
    resolve_delta_timestamps(cfg)
    online_buffer_path = logger.log_dir / "online_buffer"
    if cfg.resume and not online_buffer_path.exists():
        # If we are resuming a run, we default to the data shapes and buffer capacity from the saved online
        # buffer.
        logging.warning(
            "When online training is resumed, we load the latest online buffer from the prior run, "
            "and this might not coincide with the state of the buffer as it was at the moment the checkpoint "
            "was made. This is because the online buffer is updated on disk during training, independently "
            "of our explicit checkpointing mechanisms."
        )
    online_dataset = OnlineBuffer(
        online_buffer_path,
        data_spec={
            **{k: {"shape": v, "dtype": np.dtype("float32")} for k, v in policy.config.input_shapes.items()},
            **{k: {"shape": v, "dtype": np.dtype("float32")} for k, v in policy.config.output_shapes.items()},
            "next.reward": {"shape": (), "dtype": np.dtype("float32")},
            "next.done": {"shape": (), "dtype": np.dtype("?")},
            "next.success": {"shape": (), "dtype": np.dtype("?")},
        },
        buffer_capacity=cfg.training.online_buffer_capacity,
        fps=online_env.unwrapped.metadata["render_fps"],
        delta_timestamps=cfg.training.delta_timestamps,
    )

    # If we are doing online rollouts asynchronously, deepcopy the policy to use for online rollouts (this
    # makes it possible to do online rollouts in parallel with training updates).
    online_rollout_policy = deepcopy(policy) if cfg.training.do_online_rollout_async else policy

    # Create dataloader for online training.
    concat_dataset = torch.utils.data.ConcatDataset([offline_dataset, online_dataset])
    sampler_weights = compute_sampler_weights(
        offline_dataset,
        offline_drop_n_last_frames=cfg.training.get("drop_n_last_frames", 0),
        online_dataset=online_dataset,
        # +1 because online rollouts return an extra frame for the "final observation". Note: we don't have
        # this final observation in the offline datasets, but we might add them in future.
        online_drop_n_last_frames=cfg.training.get("drop_n_last_frames", 0) + 1,
        online_sampling_ratio=cfg.training.online_sampling_ratio,
    )
    sampler = torch.utils.data.WeightedRandomSampler(
        sampler_weights,
        num_samples=len(concat_dataset),
        replacement=True,
    )
    dataloader = torch.utils.data.DataLoader(
        concat_dataset,
        batch_size=cfg.training.batch_size,
        num_workers=cfg.training.num_workers,
        sampler=sampler,
        pin_memory=device.type != "cpu",
        drop_last=True,
    )
    dl_iter = cycle(dataloader)

    # Lock and thread pool executor for asynchronous online rollouts. When asynchronous mode is disabled,
    # these are still used but effectively do nothing.
    lock = Lock()
    # Note: 1 worker because we only ever want to run one set of online rollouts at a time. Batch
    # parallelization of rollouts is handled within the job.
    executor = ThreadPoolExecutor(max_workers=1)

    online_step = 0
    online_rollout_s = 0  # time take to do online rollout
    update_online_buffer_s = 0  # time taken to update the online buffer with the online rollout data
    # Time taken waiting for the online buffer to finish being updated. This is relevant when using the async
    # online rollout option.
    await_update_online_buffer_s = 0
    rollout_start_seed = cfg.training.online_env_seed

    while True:
        if online_step == cfg.training.online_steps:
            break

        if online_step == 0:
            logging.info("Start online training by interacting with environment")

        def sample_trajectory_and_update_buffer():
            nonlocal rollout_start_seed
            with lock:
                online_rollout_policy.load_state_dict(policy.state_dict())
            online_rollout_policy.eval()
            start_rollout_time = time.perf_counter()
            with torch.no_grad():
                eval_info = eval_policy(
                    online_env,
                    online_rollout_policy,
                    n_episodes=cfg.training.online_rollout_n_episodes,
                    max_episodes_rendered=min(10, cfg.training.online_rollout_n_episodes),
                    videos_dir=logger.log_dir / "online_rollout_videos",
                    return_episode_data=True,
                    start_seed=(
                        rollout_start_seed := (rollout_start_seed + cfg.training.batch_size) % 1000000
                    ),
                )
            online_rollout_s = time.perf_counter() - start_rollout_time

            with lock:
                start_update_buffer_time = time.perf_counter()
                online_dataset.add_data(eval_info["episodes"])

                # Update the concatenated dataset length used during sampling.
                concat_dataset.cumulative_sizes = concat_dataset.cumsum(concat_dataset.datasets)

                # Update the sampling weights.
                sampler.weights = compute_sampler_weights(
                    offline_dataset,
                    offline_drop_n_last_frames=cfg.training.get("drop_n_last_frames", 0),
                    online_dataset=online_dataset,
                    # +1 because online rollouts return an extra frame for the "final observation". Note: we don't have
                    # this final observation in the offline datasets, but we might add them in future.
                    online_drop_n_last_frames=cfg.training.get("drop_n_last_frames", 0) + 1,
                    online_sampling_ratio=cfg.training.online_sampling_ratio,
                )
                sampler.num_samples = len(concat_dataset)

                update_online_buffer_s = time.perf_counter() - start_update_buffer_time

            return online_rollout_s, update_online_buffer_s

        future = executor.submit(sample_trajectory_and_update_buffer)
        # If we aren't doing async rollouts, or if we haven't yet gotten enough examples in our buffer, wait
        # here until the rollout and buffer update is done, before proceeding to the policy update steps.
        if (
            not cfg.training.do_online_rollout_async
            or len(online_dataset) <= cfg.training.online_buffer_seed_size
        ):
            online_rollout_s, update_online_buffer_s = future.result()

        if len(online_dataset) <= cfg.training.online_buffer_seed_size:
            logging.info(
                f"Seeding online buffer: {len(online_dataset)}/{cfg.training.online_buffer_seed_size}"
            )
            continue

        policy.train()
        for _ in range(cfg.training.online_steps_between_rollouts):
            with lock:
                start_time = time.perf_counter()
                batch = next(dl_iter)
                dataloading_s = time.perf_counter() - start_time

            for key in batch:
                batch[key] = batch[key].to(cfg.device, non_blocking=True)

            train_info = update_policy(
                policy,
                batch,
                optimizer,
                cfg.training.grad_clip_norm,
                lr_scheduler=lr_scheduler,
                accelerator=accelerator,
                lock=lock,
            )

            train_info["dataloading_s"] = dataloading_s
            train_info["online_rollout_s"] = online_rollout_s
            train_info["update_online_buffer_s"] = update_online_buffer_s
            train_info["await_update_online_buffer_s"] = await_update_online_buffer_s
            with lock:
                train_info["online_buffer_size"] = len(online_dataset)

            if step % cfg.training.log_freq == 0:
                log_train_info(logger, train_info, step, cfg, online_dataset, is_online=True)

            # Note: evaluate_and_checkpoint_if_needed happens **after** the `step`th training update has completed,
            # so we pass in step + 1.
            evaluate_and_checkpoint_if_needed(step + 1, is_online=True)

            step += 1
            online_step += 1

        # If we're doing async rollouts, we should now wait until we've completed them before proceeding
        # to do the next batch of rollouts.
        if future.running():
            start = time.perf_counter()
            online_rollout_s, update_online_buffer_s = future.result()
            await_update_online_buffer_s = time.perf_counter() - start

        if online_step >= cfg.training.online_steps:
            break

    if eval_env:
        eval_env.close()
    logging.info("End of training")


@hydra.main(version_base="1.2", config_name="default", config_path="../configs")
def train_cli(cfg: dict):
    if "ACCELERATE_MIXED_PRECISION" in os.environ:
        import accelerate

        accelerator = accelerate.Accelerator()
        train(
            cfg,
            out_dir=hydra.core.hydra_config.HydraConfig.get().run.dir,
            job_name=hydra.core.hydra_config.HydraConfig.get().job.name,
            accelerator=accelerator,
        )
    else:
        train(
            cfg,
            out_dir=hydra.core.hydra_config.HydraConfig.get().run.dir,
            job_name=hydra.core.hydra_config.HydraConfig.get().job.name,
        )


def train_notebook(out_dir=None, job_name=None, config_name="default", config_path="../configs"):
    from hydra import compose, initialize

    hydra.core.global_hydra.GlobalHydra.instance().clear()
    initialize(config_path=config_path)
    cfg = compose(config_name=config_name)
    train(cfg, out_dir=out_dir, job_name=job_name)


if __name__ == "__main__":
    train_cli()<|MERGE_RESOLUTION|>--- conflicted
+++ resolved
@@ -237,8 +237,8 @@
     if job_name is None:
         raise NotImplementedError()
 
-<<<<<<< HEAD
     init_logging(accelerator)
+    logging.info(pformat(OmegaConf.to_container(cfg)))
 
     if accelerator:
         if cfg.training.online_steps > 0:
@@ -248,10 +248,6 @@
         logging.info(
             f"Acccelerate is enabled, training will be launched with the following configuration :\nNumber of processes: {num_processes} \nPrecision: {use_amp}"
         )
-=======
-    init_logging()
-    logging.info(pformat(OmegaConf.to_container(cfg)))
->>>>>>> f431a08e
 
     if cfg.training.online_steps > 0 and isinstance(cfg.dataset_repo_id, ListConfig):
         raise NotImplementedError("Online training with LeRobotMultiDataset is not implemented.")
@@ -298,12 +294,6 @@
             "you meant to resume training, please use `resume=true` in your command or yaml configuration."
         )
 
-<<<<<<< HEAD
-    if accelerator and not accelerator.is_main_process:
-        # Disable logging on non-main processes.
-        cfg.wandb.enable = False
-
-=======
     if cfg.eval.batch_size > cfg.eval.n_episodes:
         raise ValueError(
             "The eval batch size is greater than the number of eval episodes "
@@ -314,8 +304,10 @@
             f"or lower the batch size (e.g. `eval.batch_size={cfg.eval.n_episodes}`)."
         )
 
-    # log metrics to terminal and wandb
->>>>>>> f431a08e
+    if accelerator and not accelerator.is_main_process:
+        # Disable logging on non-main processes.
+        cfg.wandb.enable = False
+
     logger = Logger(cfg, out_dir, wandb_job_name=job_name)
 
     set_global_seed(cfg.seed)
