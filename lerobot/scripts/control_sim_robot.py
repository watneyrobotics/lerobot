"""
Utilities to control a robot in simulation.

Useful to record a dataset, replay a recorded episode and record an evaluation dataset.

Examples of usage:


- Unlimited teleoperation at a limited frequency of 30 Hz, to simulate data recording frequency.
  You can modify this value depending on how fast your simulation can run:
```bash
python lerobot/scripts/control_robot.py teleoperate \
    --fps 30 \
    --robot-path lerobot/configs/robot/your_robot_config.yaml \
    --sim-config lerobot/configs/env/your_sim_config.yaml
```

- Record one episode in order to test replay:
```bash
python lerobot/scripts/control_sim_robot.py record \
    --robot-path lerobot/configs/robot/your_robot_config.yaml \
    --sim-config lerobot/configs/env/your_sim_config.yaml \
    --fps 30 \
    --root tmp/data \
    --repo-id $USER/robot_sim_test \
    --num-episodes 1 \
    --run-compute-stats 0
```

- Visualize dataset:
```bash
python lerobot/scripts/visualize_dataset.py \
    --root tmp/data \
    --repo-id $USER/robot_sim_test \
    --episode-index 0
```

- Replay this test episode:
```bash
python lerobot/scripts/control_sim_robot.py replay \
    --sim-config lerobot/configs/env/your_sim_config.yaml \
    --fps 30 \
    --root tmp/data \
    --repo-id $USER/koch_test \
    --episodes 0
```

- Record a full dataset in order to train a policy,
30 seconds of recording for each episode, and 10 seconds to reset the environment in between episodes:
```bash
python lerobot/scripts/control_sim_robot.py record \
    --robot-path lerobot/configs/robot/your_robot_config.yaml \
    --sim-config lerobot/configs/env/your_sim_config.yaml \
    --fps 30 \
    --root data \
    --repo-id $USER/robot_sim_test \
    --num-episodes 50 \
    --episode-time-s 30 \
    --reset-time-s 10
```

**NOTE**: You can use your keyboard to control data recording flow.
- Tap right arrow key '->' to early exit while recording an episode and go to resseting the environment.
- Tap right arrow key '->' to early exit while resetting the environment and got to recording the next episode.
- Tap left arrow key '<-' to early exit and re-record the current episode.
- Tap escape key 'esc' to stop the data recording.
This might require a sudo permission to allow your terminal to monitor keyboard events.

**NOTE**: You can resume/continue data recording by running the same data recording command twice.
To avoid resuming by deleting the dataset, use `--force-override 1`.

"""

import argparse
import concurrent.futures
import json
import logging
import multiprocessing.process
import os
import platform
import shutil
import time
import traceback
import warnings
warnings.simplefilter("ignore", UserWarning)
from functools import cache
from pathlib import Path
import gymnasium as gym
import multiprocessing 

import cv2
import torch
import numpy as np
import tqdm
from PIL import Image
from datasets import Dataset, Features, Sequence, Value

# from safetensors.torch import load_file, save_file
from lerobot.common.datasets.compute_stats import compute_stats
from lerobot.common.datasets.lerobot_dataset import CODEBASE_VERSION, LeRobotDataset
from lerobot.common.datasets.video_utils import VideoFrame, encode_video_frames
from lerobot.common.datasets.push_dataset_to_hub.utils import concatenate_episodes, get_default_encoding
from lerobot.common.datasets.utils import calculate_episode_data_index, create_branch, hf_transform_to_torch
from lerobot.common.datasets.video_utils import encode_video_frames
from lerobot.common.robot_devices.robots.factory import make_robot
from lerobot.common.robot_devices.robots.utils import Robot
from lerobot.common.robot_devices.utils import busy_wait
from lerobot.common.envs.factory import make_env
from lerobot.common.utils.utils import init_hydra_config, init_logging
from lerobot.scripts.push_dataset_to_hub import (
    push_dataset_card_to_hub,
    push_meta_data_to_hub,
    push_videos_to_hub,
    save_meta_data,
)

########################################################################################
# Utilities
########################################################################################
def say(text, blocking=False):
    # Check if mac, linux, or windows.
    if platform.system() == "Darwin":
        cmd = f'say "{text}"'
    elif platform.system() == "Linux":
        cmd = f'spd-say "{text}"'
    elif platform.system() == "Windows":
        cmd = (
            'PowerShell -Command "Add-Type -AssemblyName System.Speech; '
            f"(New-Object System.Speech.Synthesis.SpeechSynthesizer).Speak('{text}')\""
        )

    if not blocking and platform.system() in ["Darwin", "Linux"]:
        # TODO(rcadene): Make it work for Windows
        # Use the ampersand to run command in the background
        cmd += " &"

    os.system(cmd)


def save_image(img_arr, key, frame_index, episode_index, videos_dir):
    img = Image.fromarray(img_arr)
    path = videos_dir / f"{key}_episode_{episode_index:06d}" / f"frame_{frame_index:06d}.png"
    path.parent.mkdir(parents=True, exist_ok=True)
    img.save(str(path), quality=100)

def show_image_observations(observation_queue:multiprocessing.Queue):
    keys = None
    while True:
        observations = observation_queue.get()
        images = []
        if keys is None: keys = [k for k in observations if 'image' in k]
        for key in keys:
            images.append(observations[key].squeeze(0))
        cat_image = np.concatenate(images, 1)
        cv2.imshow('observations', cv2.cvtColor(cat_image, cv2.COLOR_RGB2BGR))
        cv2.waitKey(1)


def none_or_int(value):
    if value == "None":
        return None
    return int(value)


@cache
def is_headless():
    """Detects if python is running without a monitor."""
    try:
        import pynput  # noqa

        return False
    except Exception:
        print(
            "Error trying to import pynput. Switching to headless mode. "
            "As a result, the video stream from the cameras won't be shown, "
            "and you won't be able to change the control flow with keyboards. "
            "For more info, see traceback below.\n"
        )
        traceback.print_exc()
        print() 
        return True

def init_read_leader(robot, fps, **kwargs):
    axis_directions = kwargs.get('axis_directions', [1])
    offsets = kwargs.get('offsets', [0])
    command_queue = multiprocessing.Queue(1000)
    read_leader = multiprocessing.Process(target=read_commands_from_leader, args=(robot, command_queue, fps, axis_directions, offsets))
    return read_leader, command_queue

def read_commands_from_leader(robot: Robot, queue: multiprocessing.Queue, fps: int, axis_directions: list, offsets: list, stop_flag=None):
    if not robot.is_connected:
        robot.connect()

    # Constants necessary for transforming the joint pos of the real robot to the sim
    # depending on the robot discription used in that sim.
    start_pos = np.array(robot.leader_arms.main.calibration['start_pos'])
    axis_directions = np.array(axis_directions)
    offsets = np.array(offsets) * np.pi
    counts_to_radians = np.pi * 2. / 4096

    if stop_flag is None:
        stop_flag = multiprocessing.Value('b', False)

    #TODO(michel_aractingi): temp fix to disable calibration while reading from the leader arms
    # different calculation for joint commands would be needed
    robot.leader_arms.main.calibration = None 
    while True:
        #with stop_flag.get_lock():  
        #    stop_flag_value = stop_flag.value

        start_loop_t = time.perf_counter()
        #if not stop_flag_value:
        real_positions = np.array(robot.leader_arms.main.read('Present_Position'))
        joint_commands = axis_directions * (real_positions - start_pos) * counts_to_radians + offsets
        queue.put(joint_commands)
        if fps is not None:
            dt_s = time.perf_counter() - start_loop_t
            busy_wait(1 / fps - dt_s)
        #else:
            #queue.get() #TODO (michel_aractingi): remove elements from queue in case get_lock is delayed 
            #print('here!!!')
            #busy_wait(0.01)
        
def create_rl_hf_dataset(data_dict):
    features = {}

    keys = [key for key in data_dict if "observation.images." in key]
    for key in keys:
        features[key] = VideoFrame()

    features["observation.state"] = Sequence(
        length=data_dict["observation.state"].shape[1], feature=Value(dtype="float32", id=None)
    )
    if "observation.velocity" in data_dict:
        features["observation.velocity"] = Sequence(
            length=data_dict["observation.velocity"].shape[1], feature=Value(dtype="float32", id=None)
        )
    if "observation.effort" in data_dict:
        features["observation.effort"] = Sequence(
            length=data_dict["observation.effort"].shape[1], feature=Value(dtype="float32", id=None)
        )
    features["action"] = Sequence(
        length=data_dict["action"].shape[1], feature=Value(dtype="float32", id=None)
    )
    features["reward"] = Value(dtype="float32", id=None)

    features["episode_index"] = Value(dtype="int64", id=None)
    features["frame_index"] = Value(dtype="int64", id=None)
    features["timestamp"] = Value(dtype="float32", id=None)
    features["next.done"] = Value(dtype="bool", id=None)
    features["index"] = Value(dtype="int64", id=None)
    hf_dataset = Dataset.from_dict(data_dict, features=Features(features))
    hf_dataset.set_transform(hf_transform_to_torch)
    return hf_dataset


########################################################################################
# Control modes
########################################################################################


def teleoperate(env, robot: Robot, teleop_time_s=None, teleop_method='arm', **kwargs):    
    env = env()
    env.reset()
    
    read_leader, command_queue = init_read_leader(robot, **kwargs)
    start_teleop_t = time.perf_counter() 
    read_leader.start()
    while True:
        action = command_queue.get()
        env.step(np.expand_dims(action, 0))
        if teleop_time_s is not None and time.perf_counter() - start_teleop_t > teleop_time_s:
            read_leader.terminate()
            command_queue.close()
            print("Teleoperation processes finished.")
            break

def record(
    env, 
    robot: Robot,
    fps: int | None = None,
    root="data",
    repo_id="lerobot/debug",
    episode_time_s=30,
    num_episodes=50,
    video=True,
    run_compute_stats=True,
    push_to_hub=True,
    tags=None,
    num_image_writers_per_camera=4,
    force_override=False,
<<<<<<< HEAD
    visualization_mode='viewer',
    teleop_method='arm',
=======
    visualize_images=0,
>>>>>>> 0ef23970
    **kwargs
):

    local_dir = Path(root) / repo_id
    if local_dir.exists() and force_override:
        shutil.rmtree(local_dir)

    episodes_dir = local_dir / "episodes"
    episodes_dir.mkdir(parents=True, exist_ok=True)

    videos_dir = local_dir / "videos"
    videos_dir.mkdir(parents=True, exist_ok=True)

    # Logic to resume data recording
    rec_info_path = episodes_dir / "data_recording_info.json"
    if rec_info_path.exists():
        with open(rec_info_path) as f:
            rec_info = json.load(f)
        episode_index = rec_info["last_episode_index"] + 1
    else:
        episode_index = 0

    if is_headless():
        logging.warning(
            "Headless environment detected. On-screen cameras display and keyboard inputs will not be available."
        )

    # Allow to exit early while recording an episode or resetting the environment,
    # by tapping the right arrow key '->'. This might require a sudo permission
    # to allow your terminal to monitor keyboard events.
    exit_early = False
    rerecord_episode = False
    stop_recording = False
<<<<<<< HEAD
    command_queue = multiprocessing.Queue(1000)

=======
>>>>>>> 0ef23970
    # Only import pynput if not in a headless environment
    if not is_headless():
        from pynput import keyboard

        def on_press(key):
            nonlocal exit_early, rerecord_episode, stop_recording
            try:
                if key == keyboard.Key.right:
                    print("Right arrow key pressed. Exiting loop...")
                    exit_early = True
                elif key == keyboard.Key.left:
                    print("Left arrow key pressed. Exiting loop and rerecord the last episode...")
                    rerecord_episode = True
                    exit_early = True
                elif key == keyboard.Key.esc:
                    print("Escape key pressed. Stopping data recording...")
                    stop_recording = True
                    exit_early = True

                if teleop_method == 'keyboard':
                    if np.isnan(np.linalg.norm(teleop_action)):
                        # Assign good initial action
                        # FIXME: This is robot-specific (Low-Cost Robot Arm)
                        teleop_action[0][0] = 0.0
                        teleop_action[0][1] = 0.14
                        teleop_action[0][2] = 0.17
                        teleop_action[0][3] = 0.0

                    assert np.isfinite(np.linalg.norm(teleop_action))
                    if key == keyboard.KeyCode.from_char('w'):
                        teleop_action[0][1] += 0.1  # Move forward
                    elif key == keyboard.KeyCode.from_char('s'):
                        teleop_action[0][1] -= 0.1  # Move backward
                    elif key == keyboard.KeyCode.from_char('a'):
                        teleop_action[0][0] -= 0.1  # Move left
                    elif key == keyboard.KeyCode.from_char('d'):
                        teleop_action[0][0] += 0.1  # Move right
                    elif key == keyboard.KeyCode.from_char('q'):
                        teleop_action[0][2] += 0.1  # Move up
                    elif key == keyboard.KeyCode.from_char('e'):
                        teleop_action[0][2] -= 0.1  # Move down
                    elif key == keyboard.KeyCode.from_char('r'):
                        teleop_action[0][3] += 0.1  # Open gripper
                    elif key == keyboard.KeyCode.from_char('f'):
                        teleop_action[0][3] -= 0.1  # Close gripper
                    
                    command_queue.put(teleop_action.copy())

            except Exception as e:
                print(f"Error handling key press: {e}")

        listener = keyboard.Listener(on_press=on_press)
        listener.start()
    
    # create env
    env = env()

    # Save images using threads to reach high fps (30 and more)
    # Using `with` to exist smoothly if an execption is raised.
    futures = []
    num_image_writers = num_image_writers_per_camera * 2 ###############
    num_image_writers = max(num_image_writers, 1)

<<<<<<< HEAD
    if teleop_method == 'arm':
        print('Using arm teleoperation')
        # Parameters for the control
        axis_directions = kwargs.get('axis_directions', [1])
        offsets = kwargs.get('offsets', [0])
        stop_reading_leader = multiprocessing.Value('i', 0)
        read_leader = multiprocessing.Process(target=read_commands_from_leader, args=(robot, command_queue, fps, axis_directions, offsets, stop_reading_leader))
    else:
        print('Using keyboard teleoperation')
        print('Press "w" to move forward, "s" to move backward, "a" to move left, "d" to move right, "q" to move up, "e" to move down, "r" to open gripper, "f" to close gripper')
        print('The action space of this environment is of size {}'.format(env.action_space.shape))
    if not is_headless() and visualization_mode=='observations':
=======
    read_leader, command_queue = init_read_leader(robot, fps, **kwargs)    
    if not is_headless() and visualize_images:
>>>>>>> 0ef23970
        observations_queue = multiprocessing.Queue(1000)
        show_images = multiprocessing.Process(target=show_image_observations, args=(observations_queue, ))
        show_images.start()

    with concurrent.futures.ThreadPoolExecutor(max_workers=num_image_writers) as executor:
        # Start recording all episodes
        # start reading from leader, disable stop flag in leader process
        while episode_index < num_episodes:
            logging.info(f"Recording episode {episode_index}")
            say(f"Recording episode {episode_index}")
            ep_dict = {'action':[], 'observation.state': [], 'reward':[]}
            frame_index = 0
            timestamp = 0
            start_episode_t = time.perf_counter()
            observation, info = env.reset()
            #with stop_reading_leader.get_lock(): 
                #stop_reading_leader.Value = 0
            if teleop_method == 'arm':
                read_leader.start()
            else :
                teleop_action = np.zeros(env.action_space.shape)
            while timestamp < episode_time_s:
                try:
                    action = command_queue.get(timeout=0.1)
                except multiprocessing.queues.Empty:
                    action = np.zeros(env.action_space.shape)
                image_keys = [key for key in observation if "image" in key]
                state_keys = [key for key in observation if "image" not in key]
                for key in image_keys:
                    str_key = key if key.startswith('observation.images.') else 'observation.images.' + key
                    futures += [
                        executor.submit(
                            save_image, observation[key].squeeze(0), str_key, frame_index, episode_index, videos_dir)
                    ]

                if not is_headless() and visualize_images:
                    observations_queue.put(observation)
          
                state_obs = []
                for key in state_keys:
                    state_obs.append(torch.from_numpy(observation[key]))
                ep_dict['observation.state'].append(torch.hstack(state_obs))

                # Advance the sim environment
                if len(action.shape) == 1:
                    action = np.expand_dims(action, 0)
                observation, reward, _, _ , info = env.step(action)
                ep_dict['action'].append(torch.from_numpy(action))
                ep_dict['reward'].append(torch.tensor(reward))

                frame_index += 1

                timestamp = time.perf_counter() - start_episode_t
                if exit_early:
                    exit_early = False
                    break

            # enable stop reading leader flag
            #with stop_reading_leader.get_lock(): 
                #stop_reading_leader.Value = 1
            # TODO (michel_aractinig): temp fix until I figure out the problem with shared memory
            # stop_reading_leader is blocking
            command_queue.close()
<<<<<<< HEAD
            if teleop_method == 'arm':
                read_leader.terminate() 

            command_queue = multiprocessing.Queue(1000)
            if teleop_method == 'arm':
                read_leader = multiprocessing.Process(target=read_commands_from_leader, args=(robot, command_queue, fps, axis_directions, offsets, stop_reading_leader))
=======
            read_leader.terminate() 
            read_leader, command_queue = init_read_leader(robot, fps, **kwargs)    
>>>>>>> 0ef23970

            timestamp = 0

            # During env reset we save the data and encode the videos
            num_frames = frame_index

            for key in image_keys:
                if not key.startswith('observation.images.'):
                    key = 'observation.images.' + key

                if video:
                    tmp_imgs_dir = videos_dir / f"{key}_episode_{episode_index:06d}"
                    fname = f"{key}_episode_{episode_index:06d}.mp4"
                    video_path = local_dir / "videos" / fname
                    if video_path.exists():
                        video_path.unlink()
                    # Store the reference to the video frame, even tho the videos are not yet encoded
                    ep_dict[key] = []
                    for i in range(num_frames):
                        ep_dict[key].append({"path": f"videos/{fname}", "timestamp": i / fps})

                else:
                    imgs_dir = videos_dir / f"{key}_episode_{episode_index:06d}"
                    ep_dict[key] = []
                    for i in range(num_frames):
                        img_path = imgs_dir / f"frame_{i:06d}.png"
                        ep_dict[key].append({"path": str(img_path)})

            ep_dict['observation.state'] = torch.vstack(ep_dict['observation.state'])
            ep_dict['action'] = torch.vstack(ep_dict['action'])
            ep_dict['reward'] = torch.stack(ep_dict['reward'])

            ep_dict["episode_index"] = torch.tensor([episode_index] * num_frames)
            ep_dict["frame_index"] = torch.arange(0, num_frames, 1)
            ep_dict["timestamp"] = torch.arange(0, num_frames, 1) / fps

            done = torch.zeros(num_frames, dtype=torch.bool)
            done[-1] = True
            ep_dict["next.done"] = done

            ep_path = episodes_dir / f"episode_{episode_index}.pth"
            print("Saving episode dictionary...")
            torch.save(ep_dict, ep_path)

            rec_info = {
                "last_episode_index": episode_index,
            }
            with open(rec_info_path, "w") as f:
                json.dump(rec_info, f)

            is_last_episode = stop_recording or (episode_index == (num_episodes - 1))
                
            # Skip updating episode index which forces re-recording episode
            if rerecord_episode:
                rerecord_episode = False
                continue

            episode_index += 1

            if is_last_episode:
                logging.info("Done recording")
                say("Done recording", blocking=True)

                logging.info("Waiting for threads writing the images on disk to terminate...")
                for _ in tqdm.tqdm(
                    concurrent.futures.as_completed(futures), total=len(futures), desc="Writting images"
                ):
                    pass
                if not is_headless() and visualize_images:
                    show_images.terminate()
                    observations_queue.close()
                break
            else:
                print('Waiting for ten seconds before starting the next recording session.....')


    num_episodes = episode_index

    if video:
        logging.info("Encoding videos")
        say("Encoding videos")
        # Use ffmpeg to convert frames stored as png into mp4 videos
        for episode_index in tqdm.tqdm(range(num_episodes)):
            for key in image_keys:
                if not key.startswith('observation.images.'):
                    key = 'observation.images.' + key

                tmp_imgs_dir = videos_dir / f"{key}_episode_{episode_index:06d}"
                fname = f"{key}_episode_{episode_index:06d}.mp4"
                video_path = local_dir / "videos" / fname
                if video_path.exists():
                    # Skip if video is already encoded. Could be the case when resuming data recording.
                    continue
                # note: `encode_video_frames` is a blocking call. Making it asynchronous shouldn't speedup encoding,
                # since video encoding with ffmpeg is already using multithreading.
                encode_video_frames(tmp_imgs_dir, video_path, fps, overwrite=True)
                shutil.rmtree(tmp_imgs_dir)

    logging.info("Concatenating episodes")
    ep_dicts = []
    for episode_index in tqdm.tqdm(range(num_episodes)):
        ep_path = episodes_dir / f"episode_{episode_index}.pth"
        ep_dict = torch.load(ep_path)
        ep_dicts.append(ep_dict)
    data_dict = concatenate_episodes(ep_dicts)

    total_frames = data_dict["frame_index"].shape[0]
    data_dict["index"] = torch.arange(0, total_frames, 1)

    hf_dataset = create_rl_hf_dataset(data_dict)
    episode_data_index = calculate_episode_data_index(hf_dataset)
    info = {
        "codebase_version": CODEBASE_VERSION,
        "fps": fps,
        "video": video,
    }
    if video:
        info["encoding"] = get_default_encoding()

    lerobot_dataset = LeRobotDataset.from_preloaded(
        repo_id=repo_id,
        hf_dataset=hf_dataset,
        episode_data_index=episode_data_index,
        info=info,
        videos_dir=videos_dir,
    )
    if run_compute_stats:
        logging.info("Computing dataset statistics")
        say("Computing dataset statistics")
        stats = compute_stats(lerobot_dataset)
        lerobot_dataset.stats = stats
    else:
        stats = {}
        logging.info("Skipping computation of the dataset statistics")

    hf_dataset = hf_dataset.with_format(None)  # to remove transforms that cant be saved
    hf_dataset.save_to_disk(str(local_dir / "train"))

    meta_data_dir = local_dir / "meta_data"
    save_meta_data(info, stats, episode_data_index, meta_data_dir)

    if push_to_hub:
        hf_dataset.push_to_hub(repo_id, revision="main")
        push_meta_data_to_hub(repo_id, meta_data_dir, revision="main")
        push_dataset_card_to_hub(repo_id, revision="main", tags=tags)
        if video:
            push_videos_to_hub(repo_id, videos_dir, revision="main")
        create_branch(repo_id, repo_type="dataset", branch=CODEBASE_VERSION)

    logging.info("Exiting")
    say("Exiting")
    return lerobot_dataset


def replay(env, episodes: list, fps: int | None = None, root="data", repo_id="lerobot/debug"):

    env = env()
    local_dir = Path(root) / repo_id
    if not local_dir.exists():
        raise ValueError(local_dir)

    dataset = LeRobotDataset(repo_id, root=root)
    items = dataset.hf_dataset.select_columns("action")
    for episode in episodes:
        env.reset()
        from_idx = dataset.episode_data_index["from"][episode].item()
        to_idx = dataset.episode_data_index["to"][episode].item()
    
        logging.info("Replaying episode")
        say("Replaying episode", blocking=True)
        for idx in range(from_idx, to_idx):
            start_episode_t = time.perf_counter()
    
            action = items[idx]["action"]
    
            env.step(action.unsqueeze(0).numpy())
    
            dt_s = time.perf_counter() - start_episode_t
            busy_wait(1 / fps - dt_s)

        # wait before playing next episode
        busy_wait(5)



if __name__ == "__main__":
    parser = argparse.ArgumentParser()
    subparsers = parser.add_subparsers(dest="mode", required=True)

    # Set common options for all the subparsers
    base_parser = argparse.ArgumentParser(add_help=False)
    base_parser.add_argument(
        "--robot-path",
        type=str,
        default="lerobot/configs/robot/koch.yaml",
        help="Path to robot yaml file used to instantiate the robot using `make_robot` factory function.",
    )
    
    base_parser.add_argument(
        "--sim-config",
        help="Path to a yaml config you want to use for initializing a sim environment based on gym ",
        )

    parser_teleop = subparsers.add_parser("teleoperate", parents=[base_parser])
    parser_teleop.add_argument(
        "--fps", type=none_or_int, default=None, help="Frames per second (set to None to disable)"
    )
    parser_teleop.add_argument(
        "--teleop-method", type=str, default='arm', choices=["keyboard", "arm"], help="Method to teleoperate the robot in the environment. Options are 'arm' or 'keyboard'."
    )

    parser_record = subparsers.add_parser("record", parents=[base_parser])
    parser_record.add_argument(
        "--fps", type=none_or_int, default=None, help="Frames per second (set to None to disable)"
    )
    parser_record.add_argument(
        "--teleop-method", type=str, default='arm', choices=["keyboard", "arm"], help="Method to teleoperate the robot in the environment. Options are 'arm' or 'keyboard'."
    )
    parser_record.add_argument(
        "--root",
        type=Path,
        default="data",
        help="Root directory where the dataset will be stored locally at '{root}/{repo_id}' (e.g. 'data/hf_username/dataset_name').",
    )
    parser_record.add_argument(
        "--repo-id",
        type=str,
        default="lerobot/test",
        help="Dataset identifier. By convention it should match '{hf_username}/{dataset_name}' (e.g. `lerobot/test`).",
    )
    parser_record.add_argument(
        "--episode-time-s",
        type=int,
        default=60,
        help="Number of seconds for data recording for each episode.",
    )
    parser_record.add_argument(
        "--reset-time-s",
        type=int,
        default=60,
        help="Number of seconds for resetting the environment after each episode.",
    )
    parser_record.add_argument("--num-episodes", type=int, default=50, help="Number of episodes to record.")
    parser_record.add_argument(
        "--run-compute-stats",
        type=int,
        default=1,
        help="By default, run the computation of the data statistics at the end of data collection. Compute intensive and not required to just replay an episode.",
    )
    parser_record.add_argument(
        "--push-to-hub",
        type=int,
        default=1,
        help="Upload dataset to Hugging Face hub.",
    )
    parser_record.add_argument(
        "--tags",
        type=str,
        nargs="*",
        help="Add tags to your dataset on the hub.",
    )
    parser_record.add_argument(
        "--num-image-writers-per-camera",
        type=int,
        default=4,
        help=(
            "Number of threads writing the frames as png images on disk, per camera. "
            "Too much threads might cause unstable teleoperation fps due to main thread being blocked. "
            "Not enough threads might cause low camera fps."
        ),
    )
    parser_record.add_argument(
        "--force-override",
        type=int,
        default=0,
        help="By default, data recording is resumed. When set to 1, delete the local directory and start data recording from scratch.",
    )
    parser_record.add_argument(
        "--visualize-images",
        type=int,
        default=0,
        help="Visualize image observations with opencv.",
    )

    parser_replay = subparsers.add_parser("replay", parents=[base_parser])
    parser_replay.add_argument(
        "--fps", type=none_or_int, default=None, help="Frames per second (set to None to disable)"
    )
    parser_replay.add_argument(
        "--root",
        type=Path,
        default="data",
        help="Root directory where the dataset will be stored locally at '{root}/{repo_id}' (e.g. 'data/hf_username/dataset_name').",
    )
    parser_replay.add_argument(
        "--repo-id",
        type=str,
        default="lerobot/test",
        help="Dataset identifier. By convention it should match '{hf_username}/{dataset_name}' (e.g. `lerobot/test`).",
    )
    parser_replay.add_argument("--episodes", nargs='+', type=int, default=[0], help="Indices of the episodes to replay.")

    args = parser.parse_args()

    init_logging()

    control_mode = args.mode
    robot_path = args.robot_path
    env_config_path = args.sim_config
    kwargs = vars(args)
    del kwargs["mode"]
    del kwargs["robot_path"]
    del kwargs["sim_config"]

    # make gym env
    env_cfg = init_hydra_config(env_config_path)
    env_fn = lambda: make_env(env_cfg, n_envs=1)
    
    robot = None
    if control_mode != 'replay':
        # make robot
        robot_overrides = ['~cameras', '~follower_arms']
        robot_cfg = init_hydra_config(robot_path, robot_overrides)
        robot = make_robot(robot_cfg)
    
        kwargs.update(env_cfg.calibration)

    if control_mode == "teleoperate":
        teleoperate(env_fn, robot, **kwargs)

    elif control_mode == "record":
        record(env_fn, robot, **kwargs)

    elif control_mode == "replay":
        replay(env_fn, **kwargs)

    else:
        raise ValueError(f"Invalid control mode: '{control_mode}', only valid modes are teleoperate, record and replay." )

    if robot and robot.is_connected:
        # Disconnect manually to avoid a "Core dump" during process
        # termination due to camera threads not properly exiting.
        robot.disconnect()<|MERGE_RESOLUTION|>--- conflicted
+++ resolved
@@ -289,12 +289,8 @@
     tags=None,
     num_image_writers_per_camera=4,
     force_override=False,
-<<<<<<< HEAD
-    visualization_mode='viewer',
+    visualize_images=0,
     teleop_method='arm',
-=======
-    visualize_images=0,
->>>>>>> 0ef23970
     **kwargs
 ):
 
@@ -328,11 +324,6 @@
     exit_early = False
     rerecord_episode = False
     stop_recording = False
-<<<<<<< HEAD
-    command_queue = multiprocessing.Queue(1000)
-
-=======
->>>>>>> 0ef23970
     # Only import pynput if not in a headless environment
     if not is_headless():
         from pynput import keyboard
@@ -396,23 +387,15 @@
     num_image_writers = num_image_writers_per_camera * 2 ###############
     num_image_writers = max(num_image_writers, 1)
 
-<<<<<<< HEAD
     if teleop_method == 'arm':
-        print('Using arm teleoperation')
-        # Parameters for the control
-        axis_directions = kwargs.get('axis_directions', [1])
-        offsets = kwargs.get('offsets', [0])
-        stop_reading_leader = multiprocessing.Value('i', 0)
-        read_leader = multiprocessing.Process(target=read_commands_from_leader, args=(robot, command_queue, fps, axis_directions, offsets, stop_reading_leader))
+        print('Using leader arm to teleoperate the robot')
+        read_leader, command_queue = init_read_leader(robot, fps, **kwargs)
     else:
-        print('Using keyboard teleoperation')
+        print('Using keyboard to teleoperate the robot')
         print('Press "w" to move forward, "s" to move backward, "a" to move left, "d" to move right, "q" to move up, "e" to move down, "r" to open gripper, "f" to close gripper')
-        print('The action space of this environment is of size {}'.format(env.action_space.shape))
-    if not is_headless() and visualization_mode=='observations':
-=======
-    read_leader, command_queue = init_read_leader(robot, fps, **kwargs)    
+        command_queue = multiprocessing.Queue(1000)
+
     if not is_headless() and visualize_images:
->>>>>>> 0ef23970
         observations_queue = multiprocessing.Queue(1000)
         show_images = multiprocessing.Process(target=show_image_observations, args=(observations_queue, ))
         show_images.start()
@@ -476,17 +459,11 @@
             # TODO (michel_aractinig): temp fix until I figure out the problem with shared memory
             # stop_reading_leader is blocking
             command_queue.close()
-<<<<<<< HEAD
             if teleop_method == 'arm':
                 read_leader.terminate() 
-
-            command_queue = multiprocessing.Queue(1000)
-            if teleop_method == 'arm':
-                read_leader = multiprocessing.Process(target=read_commands_from_leader, args=(robot, command_queue, fps, axis_directions, offsets, stop_reading_leader))
-=======
-            read_leader.terminate() 
-            read_leader, command_queue = init_read_leader(robot, fps, **kwargs)    
->>>>>>> 0ef23970
+                read_leader, command_queue = init_read_leader(robot, fps, **kwargs)
+            else:
+                command_queue = multiprocessing.Queue(1000)    
 
             timestamp = 0
 
