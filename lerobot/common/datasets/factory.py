--- conflicted
+++ resolved
@@ -73,22 +73,6 @@
     resolve_delta_timestamps(cfg)
 
     image_transforms = None
-<<<<<<< HEAD
-    if cfg.image_transforms.enable:
-        image_transforms = get_image_transforms(
-            brightness_weight=cfg.image_transforms.brightness.weight,
-            brightness_min_max=cfg.image_transforms.brightness.min_max,
-            contrast_weight=cfg.image_transforms.contrast.weight,
-            contrast_min_max=cfg.image_transforms.contrast.min_max,
-            saturation_weight=cfg.image_transforms.saturation.weight,
-            saturation_min_max=cfg.image_transforms.saturation.min_max,
-            hue_weight=cfg.image_transforms.hue.weight,
-            hue_min_max=cfg.image_transforms.hue.min_max,
-            sharpness_weight=cfg.image_transforms.sharpness.weight,
-            sharpness_min_max=cfg.image_transforms.sharpness.min_max,
-            max_num_transforms=cfg.image_transforms.max_num_transforms,
-            random_order=cfg.image_transforms.random_order,
-=======
     if cfg.training.image_transforms.enable:
         cfg_tf = cfg.training.image_transforms
         image_transforms = get_image_transforms(
@@ -104,7 +88,6 @@
             sharpness_min_max=cfg_tf.sharpness.min_max,
             max_num_transforms=cfg_tf.max_num_transforms,
             random_order=cfg_tf.random_order,
->>>>>>> 125bd93e
         )
 
     if isinstance(cfg.dataset_repo_id, str):
