defaults:
  - _self_
  - env: pusht
  - policy: diffusion

hydra:
  run:
    # Set `dir` to where you would like to save all of the run outputs. If you run another training session
    # with the same value for `dir` its contents will be overwritten unless you set `resume` to true.
    dir: outputs/train/${now:%Y-%m-%d}/${now:%H-%M-%S}_${env.name}_${policy.name}_${hydra.job.name}
  job:
    name: default

# Set `resume` to true to resume a previous run. In order for this to work, you will need to make sure
# `hydra.run.dir` is the directory of an existing run with at least one checkpoint in it.
# Note that when resuming a run, the default behavior is to use the configuration from the checkpoint,
# regardless of what's provided with the training command at the time of resumption.
resume: false
device: cuda  # cpu
# `use_amp` determines whether to use Automatic Mixed Precision (AMP) for training and evaluation. With AMP,
# automatic gradient scaling is used.
use_amp: false
# `seed` is used for training (eg: model initialization, dataset shuffling)
# AND for the evaluation environments.
seed: ???
# You may provide a list of datasets here. `train.py` creates them all and concatenates them. Note: only data
# keys common between the datasets are kept. Each dataset gets and additional transform that inserts the
# "dataset_index" into the returned item. The index mapping is made according to the order in which the
# datsets are provided.
dataset_repo_id: lerobot/pusht

training:
  offline_steps: ???
  # NOTE: `online_steps` is not implemented yet. It's here as a placeholder.
  online_steps: ???
  online_steps_between_rollouts: ???
  online_sampling_ratio: 0.5
  # `online_env_seed` is used for environments for online training data rollouts.
  online_env_seed: ???
  eval_freq: ???
<<<<<<< HEAD
  save_freq: ???
  log_freq: 250
=======
  log_freq: 200
>>>>>>> a4d77b99
  save_checkpoint: true
  num_workers: 4
  batch_size: ???
  train_val_split: 0.7
  val_freq: 5000
  image_transforms:
  # These transforms are all using standard torchvision.transforms.v2
  # You can find out how these transformations affect images here:
  # https://pytorch.org/vision/0.18/auto_examples/transforms/plot_transforms_illustrations.html
  # We use a custom RandomSubsetApply container to sample them.
  # For each transform, the following parameters are available:
  #   weight: This represents the multinomial probability (with no replacement)
  #           used for sampling the transform. If the sum of the weights is not 1,
  #           they will be normalized.
  #   min_max: Lower & upper bound respectively used for sampling the transform's parameter
  #           (following uniform distribution) when it's applied.
    # Set this flag to `true` to enable transforms during training
    enable: false
    # This is the maximum number of transforms (sampled from these below) that will be applied to each frame.
    # It's an integer in the interval [1, number of available transforms].
    max_num_transforms: 3
    # By default, transforms are applied in Torchvision's suggested order (shown below).
    # Set this to True to apply them in a random order.
    random_order: false
    brightness:
      weight: 1
      min_max: [0.8, 1.2]
    contrast:
      weight: 1
      min_max: [0.8, 1.2]
    saturation:
      weight: 1
      min_max: [0.5, 1.5]
    hue:
      weight: 1
      min_max: [-0.05, 0.05]
    sharpness:
      weight: 1
      min_max: [0.8, 1.2]

eval:
  n_episodes: 1
  # `batch_size` specifies the number of environments to use in a gym.vector.VectorEnv.
  batch_size: 1
  # `use_async_envs` specifies whether to use asynchronous environments (multiprocessing).
  use_async_envs: false

wandb:
  enable: false
  # Set to true to disable saving an artifact despite save_checkpoint == True
  disable_artifact: false
  project: lerobot
  notes: ""<|MERGE_RESOLUTION|>--- conflicted
+++ resolved
@@ -38,12 +38,7 @@
   # `online_env_seed` is used for environments for online training data rollouts.
   online_env_seed: ???
   eval_freq: ???
-<<<<<<< HEAD
-  save_freq: ???
-  log_freq: 250
-=======
   log_freq: 200
->>>>>>> a4d77b99
   save_checkpoint: true
   num_workers: 4
   batch_size: ???
