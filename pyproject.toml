--- conflicted
+++ resolved
@@ -64,13 +64,9 @@
 scikit-image = {version = ">=0.23.2", optional = true}
 dynamixel-sdk = {version = ">=3.7.31", optional = true}
 pynput = {version = ">=1.7.7", optional = true}
-<<<<<<< HEAD
-accelerate = {version = ">=0.32.1", optional = true}
-=======
 # TODO(rcadene, salibert): 71.0.1 has a bug
 setuptools = {version = "!=71.0.1", optional = true}
-
->>>>>>> b5ad79a7
+accelerate = {version = ">=0.32.1", optional = true}
 
 
 [tool.poetry.extras]
